# -*- coding: utf-8 -*-
#    Copyright (C) 2003 Jeremy S. Sanders
#    Email: Jeremy Sanders <jeremy@jeremysanders.net>
#
#    This program is free software; you can redistribute it and/or modify
#    it under the terms of the GNU General Public License as published by
#    the Free Software Foundation; either version 2 of the License, or
#    (at your option) any later version.
#
#    This program is distributed in the hope that it will be useful,
#    but WITHOUT ANY WARRANTY; without even the implied warranty of
#    MERCHANTABILITY or FITNESS FOR A PARTICULAR PURPOSE.  See the
#    GNU General Public License for more details.
#
#    You should have received a copy of the GNU General Public License along
#    with this program; if not, write to the Free Software Foundation, Inc.,
#    51 Franklin Street, Fifth Floor, Boston, MA 02110-1301 USA.
##############################################################################

"""Implements the main window of the application."""

from __future__ import division, print_function
import os
import os.path
import sys
import glob
import re

try:
    import h5py
except ImportError:
    h5py = None

from ..compat import cstr, cstrerror, cgetcwd
from .. import qtall as qt4

from .. import document
from .. import utils
from ..utils import vzdbus
from .. import setting
from .. import plugins

from . import consolewindow
from . import plotwindow
from . import treeeditwindow
from .datanavigator import DataNavigatorWindow

def _(text, disambiguation=None, context='MainWindow'):
    """Translate text."""
    return qt4.QCoreApplication.translate(context, text, disambiguation)

# shortcut to this
setdb = setting.settingdb

class DBusWinInterface(vzdbus.Object):
    """Simple DBus interface to window for triggering actions."""

    interface = 'org.veusz.actions'

    def __init__(self, actions, index):
        prefix = '/Windows/%i/Actions' % index
        vzdbus.Object.__init__(self, vzdbus.sessionbus, prefix)
        self.actions = actions

    @vzdbus.method(dbus_interface=interface, out_signature='as')
    def GetActions(self):
        """Get list of actions which can be activated."""
        return sorted(self.actions)

    @vzdbus.method(dbus_interface=interface, in_signature='s')
    def TriggerAction(self, action):
        """Activate action given."""
        self.actions[action].trigger()

class MainWindow(qt4.QMainWindow):
    """ The main window class for the application."""

    # this is emitted when a dialog is opened by the main window
    dialogShown = qt4.pyqtSignal(qt4.QWidget)
    # emitted when a document is opened
    documentOpened = qt4.pyqtSignal()

    windows = []
    @classmethod
    def CreateWindow(cls, filename=None):
        """Window factory function.

        If filename is given then that file is loaded into the window.
        Returns window created
        """

        # create the window, and optionally load a saved file
        win = cls()
        win.show()
        if filename:
            # load document
            win.openFileInWindow(filename)
        else:
            win.setupDefaultDoc()

        # try to select first graph of first page
        win.treeedit.doInitialWidgetSelect()

        cls.windows.append(win)

        # check if tutorial wanted
        if not setting.settingdb['ask_tutorial']:
            win.askTutorial()
        # don't ask again
        setting.settingdb['ask_tutorial'] = True

        return win

    def __init__(self, *args):
        qt4.QMainWindow.__init__(self, *args)
        self.setAcceptDrops(True)

        # icon and different size variations
        self.setWindowIcon( utils.getIcon('veusz') )

        # master documenent
        self.document = document.Document()

        # filename for document and update titlebar
        self.filename = ''
        self.updateTitlebar()

        # keep a list of references to dialogs
        self.dialogs = []

        # construct menus and toolbars
        self._defineMenus()

        # make plot window
        self.plot = plotwindow.PlotWindow(self.document, self,
                                          menu = self.menus['view'])
        self.setCentralWidget(self.plot)
        self.plot.showToolbar()

        # likewise with the tree-editing window
        self.treeedit = treeeditwindow.TreeEditDock(self.document, self)
        self.addDockWidget(qt4.Qt.LeftDockWidgetArea, self.treeedit)
        self.propdock = treeeditwindow.PropertiesDock(self.document,
                                                      self.treeedit, self)
        self.addDockWidget(qt4.Qt.LeftDockWidgetArea, self.propdock)
        self.formatdock = treeeditwindow.FormatDock(self.document,
                                                    self.treeedit, self)
        self.addDockWidget(qt4.Qt.LeftDockWidgetArea, self.formatdock)
        self.datadock = DataNavigatorWindow(self.document, self, self)
        self.addDockWidget(qt4.Qt.RightDockWidgetArea, self.datadock)

        # make the console window a dock
        self.console = consolewindow.ConsoleWindow(self.document,
                                                   self)
        self.console.hide()
        self.interpreter = self.console.interpreter
        self.addDockWidget(qt4.Qt.BottomDockWidgetArea, self.console)

        # assemble the statusbar
        statusbar = self.statusbar = qt4.QStatusBar(self)
        self.setStatusBar(statusbar)
        self.updateStatusbar(_('Ready'))

        # a label for the picker readout
        self.pickerlabel = qt4.QLabel(statusbar)
        self._setPickerFont(self.pickerlabel)
        statusbar.addPermanentWidget(self.pickerlabel)
        self.pickerlabel.hide()

        # plot queue - how many plots are currently being drawn
        self.plotqueuecount = 0
        self.plot.sigQueueChange.connect(self.plotQueueChanged)
        self.plotqueuelabel = qt4.QLabel()
        self.plotqueuelabel.setToolTip(_("Number of rendering jobs remaining"))
        statusbar.addWidget(self.plotqueuelabel)
        self.plotqueuelabel.show()

        # a label for the cursor position readout
        self.axisvalueslabel = qt4.QLabel(statusbar)
        statusbar.addPermanentWidget(self.axisvalueslabel)
        self.axisvalueslabel.show()
        self.slotUpdateAxisValues(None)

        # a label for the page number readout
        self.pagelabel = qt4.QLabel(statusbar)
        statusbar.addPermanentWidget(self.pagelabel)
        self.pagelabel.show()

        # working directory - use previous one
        self.dirname = setdb.get('dirname', qt4.QDir.homePath())
        if setdb['dirname_usecwd']:
            self.dirname = cgetcwd()

        # connect plot signals to main window
        self.plot.sigUpdatePage.connect(self.slotUpdatePage)
        self.plot.sigAxisValuesFromMouse.connect(self.slotUpdateAxisValues)
        self.plot.sigPickerEnabled.connect(self.slotPickerEnabled)
        self.plot.sigPointPicked.connect(self.slotUpdatePickerLabel)

        # disable save if already saved
        self.document.signalModified.connect(self.slotModifiedDoc)
        # if the treeeditwindow changes the page, change the plot window
        self.treeedit.sigPageChanged.connect(self.plot.setPageNumber)

        # if a widget in the plot window is clicked by the user
        self.plot.sigWidgetClicked.connect(self.treeedit.selectWidget)
        self.treeedit.widgetsSelected.connect(self.plot.selectedWidgets)

        # enable/disable undo/redo
        self.menus['edit'].aboutToShow.connect(self.slotAboutToShowEdit)

        #Get the list of recently opened files
        self.populateRecentFiles()
        self.setupWindowGeometry()
        self.defineViewWindowMenu()

        # if document requests it, ask whether an allowed import
        self.document.sigAllowedImports.connect(self.slotAllowedImportsDoc)

        # add on dbus interface
        self.dbusdocinterface = document.DBusInterface(self.document)
        self.dbuswininterface = DBusWinInterface(
            self.vzactions, self.dbusdocinterface.index)

        # has the document already been setup
        self.documentsetup = False

    def updateStatusbar(self, text):
        '''Display text for a set period.'''
        self.statusBar().showMessage(text, 2000)

    def dragEnterEvent(self, event):
        """Check whether event is valid to be dropped."""
        if (event.provides("text/uri-list") and
            self._getVeuszDropFiles(event)):
            event.acceptProposedAction()

    def dropEvent(self, event):
        """Respond to a drop event on the current window"""
        if event.provides("text/uri-list"):
            files = self._getVeuszDropFiles(event)
            if files:
                if self.document.isBlank():
                    self.openFileInWindow(files[0])
                else:
                    self.CreateWindow(files[0])
                for filename in files[1:]:
                    self.CreateWindow(filename)

    def _getVeuszDropFiles(self, event):
        """Return a list of veusz files from a drag/drop event containing a
        text/uri-list"""

        mime = event.mimeData()
        if not mime.hasUrls():
            return []
        else:
            # get list of vsz files dropped
            urls = [u.path() for u in mime.urls()]
            urls = [u for u in urls if os.path.splitext(u)[1] == '.vsz']
            return urls

    def setupDefaultDoc(self):
        """Setup default document."""

        if not self.documentsetup:
            # add page and default graph
            self.document.makeDefaultDoc()

            # load defaults if set
            self.loadDefaultStylesheet()
            self.loadDefaultCustomDefinitions()

            # done setup
            self.documentsetup = True

    def loadDefaultStylesheet(self):
        """Loads the default stylesheet for the new document."""
        filename = setdb['stylesheet_default']
        if filename:
            try:
                self.document.applyOperation(
                    document.OperationLoadStyleSheet(filename) )
            except EnvironmentError as e:
                qt4.QMessageBox.warning(
                    self, _("Error - Veusz"),
                    _("Unable to load default stylesheet '%s'\n\n%s") %
                    (filename, cstrerror(e)))
            else:
                # reset any modified flag
                self.document.setModified(False)
                self.document.changeset = 0

    def loadDefaultCustomDefinitions(self):
        """Loads the custom definitions for the new document."""
        filename = setdb['custom_default']
        if filename:
            try:
                self.document.applyOperation(
                    document.OperationLoadCustom(filename) )
            except EnvironmentError as e:
                qt4.QMessageBox.warning(
                    self, _("Error - Veusz"),
                    _("Unable to load custom definitions '%s'\n\n%s") %
                    (filename, cstrerror(e)))
            else:
                # reset any modified flag
                self.document.setModified(False)
                self.document.changeset = 0

    def slotAboutToShowEdit(self):
        """Enable/disable undo/redo menu items."""

        # enable distable, and add appropriate text to describe
        # the operation being undone/redone
        canundo = self.document.canUndo()
        undotext = _('Undo')
        if canundo:
            undotext = "%s %s" % (undotext, self.document.historyundo[-1].descr)
        self.vzactions['edit.undo'].setText(undotext)
        self.vzactions['edit.undo'].setEnabled(canundo)

        canredo = self.document.canRedo()
        redotext = _('Redo')
        if canredo:
            redotext = "%s %s" % (redotext, self.document.historyredo[-1].descr)
        self.vzactions['edit.redo'].setText(redotext)
        self.vzactions['edit.redo'].setEnabled(canredo)

    def slotEditUndo(self):
        """Undo the previous operation"""
        if self.document.canUndo():
            self.document.undoOperation()
        self.treeedit.checkWidgetSelected()

    def slotEditRedo(self):
        """Redo the previous operation"""
        if self.document.canRedo():
            self.document.redoOperation()

    def slotEditPreferences(self):
        from ..dialogs.preferences import PreferencesDialog
        dialog = PreferencesDialog(self)
        dialog.exec_()

    def slotEditStylesheet(self):
        from ..dialogs.stylesheet import StylesheetDialog
        dialog = StylesheetDialog(self, self.document)
        self.showDialog(dialog)
        return dialog

    def slotEditCustom(self):
        from ..dialogs.custom import CustomDialog
        dialog = CustomDialog(self, self.document)
        self.showDialog(dialog)
        return dialog

    def definePlugins(self, pluginlist, actions, menuname):
        """Create menu items and actions for plugins.

        pluginlist: list of plugin classes
        actions: dict of actions to add new actions to
        menuname: string giving prefix for new menu entries (inside actions)
        """

        def getLoadDialog(pluginkls):
            def _loadPlugin():
                from ..dialogs.plugin import handlePlugin
                handlePlugin(self, self.document, pluginkls)
            return _loadPlugin

        menu = []
        for pluginkls in pluginlist:
            actname = menuname + '.' + '.'.join(pluginkls.menu)
            text = pluginkls.menu[-1]
            if pluginkls.has_parameters:
                text += '...'
            actions[actname] = utils.makeAction(
                self,
                pluginkls.description_short,
                text,
                getLoadDialog(pluginkls))

            # build up menu from tuple of names
            menulook = menu
            namebuild = [menuname]
            for cmpt in pluginkls.menu[:-1]:
                namebuild.append(cmpt)
                name = '.'.join(namebuild)

                for c in menulook:
                    if c[0] == name:
                        menulook = c[2]
                        break
                else:
                    menulook.append( [name, cmpt, []] )
                    menulook = menulook[-1][2]

            menulook.append(actname)

        return menu

    def _defineMenus(self):
        """Initialise the menus and toolbar."""

        # these are actions for main menu toolbars and menus
        a = utils.makeAction
        self.vzactions = {
            'file.new':
                a(self, _('New document'), _('&New'),
                  self.slotFileNew,
                  icon='kde-document-new', key='Ctrl+N'),
            'file.open':
                a(self, _('Open a document'), _('&Open...'),
                  self.slotFileOpen,
                  icon='kde-document-open', key='Ctrl+O'),
            'file.reload':
                a(self, _('Reload document from saved version'),
                  _('Reload...'), self.slotFileReload),
            'file.save':
                a(self, _('Save the document'), _('&Save'),
                  self.slotFileSave,
                  icon='kde-document-save', key='Ctrl+S'),
            'file.saveas':
                a(self, _('Save the current document under a new name'),
                  _('Save &As...'), self.slotFileSaveAs,
                  icon='kde-document-save-as'),
            'file.print':
                a(self, _('Print the document'), _('&Print...'),
                  self.slotFilePrint,
                  icon='kde-document-print', key='Ctrl+P'),
            'file.export':
                a(self, _('Export to graphics formats'), _('&Export...'),
                  self.slotFileExport,
                  icon='kde-document-export'),
            'file.close':
                a(self, _('Close current window'), _('Close Window'),
                  self.slotFileClose,
                  icon='kde-window-close', key='Ctrl+W'),
            'file.quit':
                a(self, _('Exit the program'), _('&Quit'),
                  self.slotFileQuit,
                  icon='kde-application-exit', key='Ctrl+Q'),

            'edit.undo':
                a(self, _('Undo the previous operation'), _('Undo'),
                  self.slotEditUndo,
                  icon='kde-edit-undo',  key='Ctrl+Z'),
            'edit.redo':
                a(self, _('Redo the previous operation'), _('Redo'),
                  self.slotEditRedo,
                  icon='kde-edit-redo', key='Ctrl+Shift+Z'),
            'edit.prefs':
                a(self, _('Edit preferences'), _('Preferences...'),
                  self.slotEditPreferences,
                  icon='veusz-edit-prefs'),
            'edit.custom':
                a(self, _('Edit custom functions and constants'),
                  _('Custom definitions...'),
                  self.slotEditCustom,
                  icon='veusz-edit-custom'),

            'edit.stylesheet':
                a(self,
                  _('Edit stylesheet to change default widget settings'),
                  _('Default styles...'),
                  self.slotEditStylesheet, icon='settings_stylesheet'),

            'view.edit':
                a(self, _('Show or hide edit window'), _('Edit window'),
                  None, checkable=True),
            'view.props':
                a(self, _('Show or hide property window'), _('Properties window'),
                  None, checkable=True),
            'view.format':
                a(self, _('Show or hide formatting window'), _('Formatting window'),
                  None, checkable=True),
            'view.console':
                a(self, _('Show or hide console window'), _('Console window'),
                  None, checkable=True),
            'view.datanav':
                a(self, _('Show or hide data navigator window'), _('Data navigator window'),
                  None, checkable=True),

            'view.maintool':
                a(self, _('Show or hide main toolbar'), _('Main toolbar'),
                  None, checkable=True),
            'view.datatool':
                a(self, _('Show or hide data toolbar'), _('Data toolbar'),
                  None, checkable=True),
            'view.viewtool':
                a(self, _('Show or hide view toolbar'), _('View toolbar'),
                  None, checkable=True),
            'view.edittool':
                a(self, _('Show or hide editing toolbar'), _('Editing toolbar'),
                  None, checkable=True),
            'view.addtool':
                a(self, _('Show or hide insert toolbar'), _('Insert toolbar'),
                  None, checkable=True),

            'data.import':
                a(self, _('Import data into Veusz'), _('&Import...'),
                  self.slotDataImport, icon='kde-vzdata-import'),
            'data.edit':
                a(self, _('Edit and enter new datasets'), _('&Editor...'),
                  lambda: self.slotDataEdit(), icon='kde-edit-veuszedit'),
            'data.create':
                a(self, _('Create new datasets using ranges, parametrically or as functions of existing datasets'), _('&Create...'),
                  self.slotDataCreate, icon='kde-dataset-new-veuszedit'),
            'data.create2d':
                a(self, _('Create new 2D datasets from existing datasets, or as a function of x and y'), _('Create &2D...'),
                  self.slotDataCreate2D, icon='kde-dataset2d-new-veuszedit'),
            'data.capture':
                a(self, _('Capture remote data'), _('Ca&pture...'),
                  self.slotDataCapture, icon='veusz-capture-data'),
            'data.filter':
                a(self, _('Filter data'), _('&Filter...'),
                  self.slotDataFilter, icon='kde-filter'),
            'data.histogram':
                a(self, _('Histogram data'), _('&Histogram...'),
                  self.slotDataHistogram, icon='button_bar'),
            'data.reload':
                a(self, _('Reload linked datasets'), _('&Reload'),
                  self.slotDataReload, icon='kde-view-refresh'),

            'help.home':
                a(self, _('Go to the Veusz home page on the internet'),
                  _('Home page'), self.slotHelpHomepage),
            'help.project':
                a(self, _('Go to the Veusz project page on the internet'),
                  _('GNA Project page'), self.slotHelpProjectPage),
            'help.bug':
                a(self, _('Report a bug on the internet'),
                  _('Suggestions and bugs'), self.slotHelpBug),
            'help.tutorial':
                a(self, _('An interactive Veusz tutorial'),
                  _('Tutorial'), self.slotHelpTutorial),
            'help.about':
                a(self, _('Displays information about the program'), _('About...'),
                  self.slotHelpAbout, icon='veusz')
            }

        # create main toolbar
        tb = self.maintoolbar = qt4.QToolBar(_("Main toolbar - Veusz"), self)
        iconsize = setdb['toolbar_size']
        tb.setIconSize(qt4.QSize(iconsize, iconsize))
        tb.setObjectName('veuszmaintoolbar')
        self.addToolBar(qt4.Qt.TopToolBarArea, tb)
        utils.addToolbarActions(tb, self.vzactions,
                                ('file.new', 'file.open', 'file.save',
                                 'file.print', 'file.export'))

        # data toolbar
        tb = self.datatoolbar = qt4.QToolBar(_("Data toolbar - Veusz"), self)
        tb.setIconSize(qt4.QSize(iconsize, iconsize))
        tb.setObjectName('veuszdatatoolbar')
        self.addToolBar(qt4.Qt.TopToolBarArea, tb)
        utils.addToolbarActions(
            tb, self.vzactions,
            ('data.import', 'data.edit',
             'data.create', 'data.capture',
             'data.filter', 'data.reload'))

        # menu structure
        filemenu = [
            'file.new', 'file.open',
            ['file.filerecent', _('Open &Recent'), []],
            'file.reload',
            '',
            'file.save', 'file.saveas',
            '',
            'file.print', 'file.export',
            '',
            'file.close', 'file.quit'
            ]
        editmenu = [
            'edit.undo', 'edit.redo',
            '',
            ['edit.select', _('&Select'), []],
            '',
            'edit.prefs', 'edit.stylesheet', 'edit.custom',
            ''
            ]
        viewwindowsmenu = [
            'view.edit', 'view.props', 'view.format',
            'view.console', 'view.datanav',
            '',
            'view.maintool', 'view.viewtool',
            'view.addtool', 'view.edittool'
            ]
        viewmenu = [
            ['view.viewwindows', _('&Windows'), viewwindowsmenu],
            ''
            ]
        insertmenu = [
            ]

        # load dataset plugins and create menu
        datapluginsmenu = self.definePlugins( plugins.datasetpluginregistry,
                                              self.vzactions, 'data.ops' )

        datamenu = [
            ['data.ops', _('&Operations'), datapluginsmenu],
            'data.import', 'data.edit', 'data.create',
            'data.create2d', 'data.capture', 'data.filter', 'data.histogram',
            'data.reload',
            ]
        helpmenu = [
            'help.home', 'help.project', 'help.bug',
            '',
            'help.tutorial',
            '',
            ['help.examples', _('&Example documents'), []],
            '',
            'help.about'
            ]

        # load tools plugins and create menu
        toolsmenu = self.definePlugins( plugins.toolspluginregistry,
                                        self.vzactions, 'tools' )

        menus = [
            ['file', _('&File'), filemenu],
            ['edit', _('&Edit'), editmenu],
            ['view', _('&View'), viewmenu],
            ['insert', _('&Insert'), insertmenu],
            ['data', _('&Data'), datamenu],
            ['tools', _('&Tools'), toolsmenu],
            ['help', _('&Help'), helpmenu],
            ]

        self.menus = {}
        utils.constructMenus(self.menuBar(), self.menus, menus, self.vzactions)

        self.populateExamplesMenu()

    def _setPickerFont(self, label):
        f = label.font()
        f.setBold(True)
        f.setPointSizeF(f.pointSizeF() * 1.2)
        label.setFont(f)

    def populateExamplesMenu(self):
        """Add examples to help menu."""

        # not cstr here forces to unicode for Python 2, getting
        # filenames in unicode
        examples = [ os.path.join(utils.exampleDirectory, f)
                     for f in os.listdir(cstr(utils.exampleDirectory))
                     if os.path.splitext(f)[1] == ".vsz" ]

        menu = self.menus["help.examples"]
        for ex in sorted(examples):
            name = os.path.splitext(os.path.basename(ex))[0]

            def _openexample(ex=ex):
                MainWindow.CreateWindow(ex)

            a = menu.addAction(name, _openexample)
            a.setStatusTip(_("Open %s example document") % name)

    def defineViewWindowMenu(self):
        """Setup View -> Window menu."""

        def viewHideWindow(window):
            """Toggle window visibility."""
            w = window
            def f():
                w.setVisible(not w.isVisible())
            return f

        # set whether windows are visible and connect up to toggle windows
        self.viewwinfns = []
        for win, act in ((self.treeedit, 'view.edit'),
                         (self.propdock, 'view.props'),
                         (self.formatdock, 'view.format'),
                         (self.console, 'view.console'),
                         (self.datadock, 'view.datanav'),
                         (self.maintoolbar, 'view.maintool'),
                         (self.datatoolbar, 'view.datatool'),
                         (self.treeedit.edittoolbar, 'view.edittool'),
                         (self.treeedit.addtoolbar, 'view.addtool'),
                         (self.plot.viewtoolbar, 'view.viewtool')):

            a = self.vzactions[act]
            fn = viewHideWindow(win)
            self.viewwinfns.append( (win, a, fn) )
            a.triggered.connect(fn)

        # needs to update state every time menu is shown
        self.menus['view.viewwindows'].aboutToShow.connect(
            self.slotAboutToShowViewWindow)

    def slotAboutToShowViewWindow(self):
        """Enable/disable View->Window item check boxes."""

        for win, act, fn in self.viewwinfns:
            act.setChecked(not win.isHidden())

    def showDialog(self, dialog):
        """Show dialog given."""
        dialog.dialogFinished.connect(self.deleteDialog)
        self.dialogs.append(dialog)
        dialog.show()
        self.dialogShown.emit(dialog)

    def deleteDialog(self, dialog):
        """Remove dialog from list of dialogs."""
        try:
            idx = self.dialogs.index(dialog)
            del self.dialogs[idx]
        except ValueError:
            pass

    def slotDataImport(self):
        """Display the import data dialog."""
        from ..dialogs import importdialog
        dialog = importdialog.ImportDialog(self, self.document)
        self.showDialog(dialog)
        return dialog

    def slotDataEdit(self, editdataset=None):
        """Edit existing datasets.

        If editdataset is set to a dataset name, edit this dataset
        """
        from ..dialogs import dataeditdialog
        dialog = dataeditdialog.DataEditDialog(self, self.document)
        self.showDialog(dialog)
        if editdataset is not None:
            dialog.selectDataset(editdataset)
        return dialog

    def slotDataCreate(self):
        """Create new datasets."""
        from ..dialogs.datacreate import DataCreateDialog
        dialog = DataCreateDialog(self, self.document)
        self.showDialog(dialog)
        return dialog

    def slotDataCreate2D(self):
        """Create new datasets."""
        from ..dialogs.datacreate2d import DataCreate2DDialog
        dialog = DataCreate2DDialog(self, self.document)
        self.showDialog(dialog)
        return dialog

    def slotDataCapture(self):
        """Capture remote data."""
        from ..dialogs.capturedialog import CaptureDialog
        dialog = CaptureDialog(self.document, self)
        self.showDialog(dialog)
        return dialog

    def slotDataFilter(self):
        """Filter datasets."""
        from ..dialogs.filterdialog import FilterDialog
        dialog = FilterDialog(self, self.document)
        self.showDialog(dialog)
        return dialog

    def slotDataHistogram(self):
        """Histogram data."""
        from ..dialogs.histodata import HistoDataDialog
        dialog = HistoDataDialog(self, self.document)
        self.showDialog(dialog)
        return dialog

    def slotDataReload(self):
        """Reload linked datasets."""
        from ..dialogs.reloaddata import ReloadData
        dialog = ReloadData(self.document, self)
        self.showDialog(dialog)
        return dialog

    def slotHelpHomepage(self):
        """Go to the veusz homepage."""
        qt4.QDesktopServices.openUrl(qt4.QUrl('http://home.gna.org/veusz/'))

    def slotHelpProjectPage(self):
        """Go to the veusz project page."""
        qt4.QDesktopServices.openUrl(qt4.QUrl('http://gna.org/projects/veusz/'))

    def slotHelpBug(self):
        """Go to the veusz bug page."""
        qt4.QDesktopServices.openUrl(
            qt4.QUrl('https://gna.org/bugs/?group=veusz') )

    def askTutorial(self):
        """Ask if tutorial wanted."""
        retn = qt4.QMessageBox.question(
            self, _("Veusz Tutorial"),
            _("Veusz includes a tutorial to help get you started.\n"
              "Would you like to start the tutorial now?\n"
              "If not, you can access it later through the Help menu."),
            qt4.QMessageBox.Yes | qt4.QMessageBox.No
            )

        if retn == qt4.QMessageBox.Yes:
            self.slotHelpTutorial()

    def slotHelpTutorial(self):
        """Show a Veusz tutorial."""
        if self.document.isBlank():
            # run the tutorial
            from .tutorial import TutorialDock
            tutdock = TutorialDock(self.document, self, self)
            self.addDockWidget(qt4.Qt.RightDockWidgetArea, tutdock)
            tutdock.show()
        else:
            # open up a blank window for tutorial
            win = self.CreateWindow()
            win.slotHelpTutorial()

    def slotHelpAbout(self):
        """Show about dialog."""
        from ..dialogs.aboutdialog import AboutDialog
        AboutDialog(self).exec_()

    def queryOverwrite(self):
        """Do you want to overwrite the current document.

        Returns qt4.QMessageBox.(Yes,No,Cancel)."""

        # include filename in mesage box if we can
        filetext = ''
        if self.filename:
            filetext = " '%s'" % os.path.basename(self.filename)

<<<<<<< HEAD
        return qt4.QMessageBox.warning(
            self,
            _("Save file?"),
            _("Document%s was modified. Save first?") % filetext,
            qt4.QMessageBox.Save | qt4.QMessageBox.Discard |
            qt4.QMessageBox.Cancel)
=======
        # show message box
        mb = qt4.QMessageBox(
            _("Save file?"),
            _("Document%s was modified. Save first?") % filetext,
            qt4.QMessageBox.Warning,
            qt4.QMessageBox.Yes,
            qt4.QMessageBox.No,
            qt4.QMessageBox.Cancel,
            self)
        mb.setButtonText(qt4.QMessageBox.Yes, _("&Save"))
        mb.setButtonText(qt4.QMessageBox.No, _("&Discard"))
        mb.setButtonText(qt4.QMessageBox.Cancel, _("&Cancel"))
        mb.setDefaultButton(qt4.QMessageBox.Yes)
        return mb.exec_()
>>>>>>> 59c7f32d

    def closeEvent(self, event):
        """Before closing, check whether we need to save first."""

        # if the document has been modified then query user for saving
        if self.document.isModified():
            v = self.queryOverwrite()
            if v == qt4.QMessageBox.Cancel:
                event.ignore()
                return
            elif v == qt4.QMessageBox.Yes:
                self.slotFileSave()

        # store working directory
        setdb['dirname'] = self.dirname

        # store the current geometry in the settings database
        geometry = ( self.x(), self.y(), self.width(), self.height() )
        setdb['geometry_mainwindow'] = geometry

        # store docked windows
        data = self.saveState().data()
        setdb['geometry_mainwindowstate'] = data

        # save current setting db
        setdb.writeSettings()

        event.accept()

    def setupWindowGeometry(self):
        """Restoring window geometry if possible."""

        # count number of main windows shown
        nummain = 0
        for w in qt4.qApp.topLevelWidgets():
            if isinstance(w, qt4.QMainWindow):
                nummain += 1

        # if we can restore the geometry, do so
        if 'geometry_mainwindow' in setdb:
            geometry = setdb['geometry_mainwindow']
            self.resize( qt4.QSize(geometry[2], geometry[3]) )
            if nummain <= 1:
                geomrect = qt4.QApplication.desktop().availableGeometry()
                newpos = qt4.QPoint(geometry[0], geometry[1])
                if geomrect.contains(newpos):
                    self.move(newpos)

        # restore docked window geometry
        if 'geometry_mainwindowstate' in setdb:
            b = qt4.QByteArray(setdb['geometry_mainwindowstate'])
            self.restoreState(b)

    def slotFileNew(self):
        """New file."""
        self.CreateWindow()

    def slotFileSave(self):
        """Save file."""

        if self.filename == '':
            self.slotFileSaveAs()
        else:
            # show busy cursor
            qt4.QApplication.setOverrideCursor( qt4.QCursor(qt4.Qt.WaitCursor) )
            try:
                ext = os.path.splitext(self.filename)[1]
                mode = 'hdf5' if ext == '.vszh5' else 'vsz'
                self.document.save(self.filename, mode)
                self.updateStatusbar(_("Saved to %s") % self.filename)
            except EnvironmentError as e:
                qt4.QApplication.restoreOverrideCursor()
                qt4.QMessageBox.critical(
                    self, _("Error - Veusz"),
                    _("Unable to save document as '%s'\n\n%s") %
                    (self.filename, cstrerror(e)))
            else:
                # restore the cursor
                qt4.QApplication.restoreOverrideCursor()

    def updateTitlebar(self):
        """Put the filename into the title bar."""
        if self.filename == '':
            self.setWindowTitle(_('Untitled - Veusz'))
        else:
            self.setWindowTitle( _("%s - Veusz") %
                                 os.path.basename(self.filename) )

    def plotQueueChanged(self, incr):
        self.plotqueuecount += incr
        text = u'•' * self.plotqueuecount
        self.plotqueuelabel.setText(text)

    def fileSaveDialog(self, filters, dialogtitle):
        """A generic file save dialog for exporting / saving.

        filters: list of filters
        """

        fd = qt4.QFileDialog(self, dialogtitle)
        fd.setDirectory(self.dirname)
        fd.setFileMode(qt4.QFileDialog.AnyFile)
        fd.setAcceptMode(qt4.QFileDialog.AcceptSave)
        fd.setNameFilters(filters)

        # selected filetype is saved under a key constructed here
        filetype_re = re.compile(r'.*\(\*\.([a-z0-9]+)\)')
        filtertypes = [filetype_re.match(f).group(1) for f in filters]
        filterkey = '_'.join(['filterdefault'] + filtertypes)
        if filterkey in setting.settingdb:
            filter = setting.settingdb[filterkey]
            if filter in filters:
                fd.selectNameFilter(filter)

        # okay was selected (and is okay to overwrite if it exists)
        if fd.exec_() == qt4.QDialog.Accepted:
            # save directory for next time
            self.dirname = fd.directory().absolutePath()
            # update the edit box
            filename = fd.selectedFiles()[0]
            filetype = filetype_re.match(fd.selectedNameFilter()).group(1)
            if os.path.splitext(filename)[1][1:] != filetype:
                filename += '.' + filetype
            setting.settingdb[filterkey] = fd.selectedNameFilter()
            return filename

        return None

    def fileOpenDialog(self, filters, dialogtitle):
        """Display an open dialog and return a filename.

        filters: list of filters in format "Filetype (*.vsz)"
        """

        fd = qt4.QFileDialog(self, dialogtitle)
        fd.setDirectory(self.dirname)
        fd.setFileMode( qt4.QFileDialog.ExistingFile )
        fd.setAcceptMode( qt4.QFileDialog.AcceptOpen )
        fd.setNameFilters(filters)

        # if the user chooses a file
        if fd.exec_() == qt4.QDialog.Accepted:
            # save directory for next time
            self.dirname = fd.directory().absolutePath()

            filename = fd.selectedFiles()[0]
            try:
                with open(filename):
                    pass
            except EnvironmentError as e:
                qt4.QMessageBox.critical(
                    self, _("Error - Veusz"),
                    _("Unable to open '%s'\n\n%s") %
                    (filename, cstrerror(e)))
                return None
            return filename
        return None

    def slotFileSaveAs(self):
        """Save As file."""

        filters = [_('Veusz document files (*.vsz)')]
        if h5py is not None:
            filters += [_('Veusz HDF5 document files (*.vszh5)')]
        filename = self.fileSaveDialog(filters, _('Save as'))
        if filename:
            self.filename = filename
            self.updateTitlebar()

            self.slotFileSave()

    def openFile(self, filename):
        """Select whether to load the file in the
        current window or in a blank window and calls the appropriate loader"""

        if self.document.isBlank():
            # If the file is new and there are no modifications,
            # reuse the current window
            self.openFileInWindow(filename)
        else:
            # create a new window
            self.CreateWindow(filename)

    def loadDocument(self, filename):
        """Load a Veusz document.
        Return True if loaded ok
        """

        class _unsafeCmdMsgBox(qt4.QMessageBox):
            """Show document is unsafe."""
            def __init__(self, window):
                qt4.QMessageBox.__init__(
                    self, _("Unsafe code in document"),
                    _("The document '%s' contains potentially unsafe code "
                      "which may damage your computer or data. Please check "
                      "that the file comes from a trusted source.") % filename,
                    qt4.QMessageBox.Warning,
                    qt4.QMessageBox.Yes,
                    qt4.QMessageBox.No | qt4.QMessageBox.Default,
                    qt4.QMessageBox.NoButton,
                    window)
                self.setButtonText(qt4.QMessageBox.Yes, _("C&ontinue anyway"))
                self.setButtonText(qt4.QMessageBox.No, _("&Stop loading"))

        def _callbackunsafe():
            qt4.QApplication.restoreOverrideCursor()
            v = _unsafeCmdMsgBox(self).exec_()
            qt4.QApplication.setOverrideCursor( qt4.QCursor(qt4.Qt.WaitCursor) )
            return v == qt4.QMessageBox.Yes

        # save stdout and stderr, then redirect to console
        stdout, stderr = sys.stdout, sys.stderr
        sys.stdout = self.console.con_stdout
        sys.stderr = self.console.con_stderr

        qt4.QApplication.setOverrideCursor( qt4.QCursor(qt4.Qt.WaitCursor) )

        try:
            # get loading mode
            ext = os.path.splitext(filename)[1].lower()
            if ext in ('.vsz', '.py'):
                mode = 'vsz'
            elif ext in ('.h5', '.hdf5', '.he5', '.vszh5'):
                mode = 'hdf5'
            else:
                raise document.LoadError(
                    _("Did not recognise file type '%s'") % ext)

            # do the actual loading
            self.document.load(
                filename,
                mode=mode,
                callbackunsafe=_callbackunsafe)

        except document.LoadError as e:
            from ..dialogs.errorloading import ErrorLoadingDialog
            qt4.QApplication.restoreOverrideCursor()
            if e.backtrace:
                d = ErrorLoadingDialog(self, filename, cstr(e), e.backtrace)
                d.exec_()
            else:
                qt4.QMessageBox.critical(
                    self, _("Error opening %s - Veusz") % filename,
                    cstr(e))
            return False

        qt4.QApplication.restoreOverrideCursor()

        # need to remember to restore stdout, stderr
        sys.stdout, sys.stderr = stdout, stderr

        self.documentsetup = True
        return True

    def openFileInWindow(self, filename):
        """Actually do the work of loading a new document.
        """

        ok = self.loadDocument(filename)
        if not ok:
            return

        # remember file for recent list
        self.addRecentFile(filename)

        # let the main window know
        self.filename = filename
        self.updateTitlebar()
        self.updateStatusbar(_("Opened %s") % filename)

        # use current directory of file if not using cwd mode
        if not setdb['dirname_usecwd']:
            self.dirname = os.path.dirname( os.path.abspath(filename) )

        # notify cmpts which need notification that doc has finished opening
        self.documentOpened.emit()

    def addRecentFile(self, filename):
        """Add a file to the recent files list."""

        recent = setdb['main_recentfiles']
        filename = os.path.abspath(filename)

        if filename in recent:
            del recent[recent.index(filename)]
        recent.insert(0, filename)
        setdb['main_recentfiles'] = recent[:10]
        self.populateRecentFiles()

    def slotFileOpen(self):
        """Open an existing file in a new window."""

        filters = ['*.vsz']
        if h5py is not None:
            filters.append('*.vszh5')

        filename = self.fileOpenDialog(
            [_('Veusz document files (%s)') % ' '.join(filters)],
            _('Open'))
        if filename:
            self.openFile(filename)

    def populateRecentFiles(self):
        """Populate the recently opened files menu with a list of
        recently opened files"""

        def opener(path):
            def _fileOpener():
                self.openFile(path)
            return _fileOpener

        menu = self.menus["file.filerecent"]
        menu.clear()

        if setdb['main_recentfiles']:
            files = [f for f in setdb['main_recentfiles']
                     if os.path.isfile(f)]

            # add each recent file to menu
            newmenuitems = []
            for i, path in enumerate(files):
                newmenuitems.append(
                    ('filerecent%i' % i,_('Open File %s') % path,
                     os.path.basename(path),
                     'file.filerecent', opener(path),
                     '', False, ''))

            menu.setEnabled(True)
            self.recentFileActions = utils.populateMenuToolbars(
                newmenuitems, self.maintoolbar, self.menus)
        else:
            menu.setEnabled(False)

    def slotFileReload(self):
        """Reload document from saved version."""

        mb = qt4.QMessageBox(
            _("Reload file"),
            _("Reload document from file, losing any changes?"),
            qt4.QMessageBox.Warning,
            qt4.QMessageBox.Cancel,
            qt4.QMessageBox.Yes,
            qt4.QMessageBox.NoButton,
            self)
        mb.setButtonText(qt4.QMessageBox.Yes, _("&Reload"))
        mb.setDefaultButton(qt4.QMessageBox.Cancel)
        if mb.exec_() == qt4.QMessageBox.Yes:
            if not os.path.exists(self.filename):
                qt4.QMessageBox.critical(
                    self,
                    _("Reload file"),
                    _("File %s no longer exists") % self.filename)
            else:
                self.openFileInWindow(self.filename)

    def slotFileExport(self):
        """Export the graph."""
        from ..dialogs.export import ExportDialog
        dialog = ExportDialog(self, self.document, self.filename)
        self.showDialog(dialog)
        return dialog

    def slotFilePrint(self):
        """Print the document."""
        document.printDialog(self, self.document, filename=self.filename)

    def slotModifiedDoc(self, ismodified):
        """Disable certain actions if document is not modified."""

        # enable/disable file, save menu item
        self.vzactions['file.save'].setEnabled(ismodified)

        # enable/disable reloading from saved document
        self.vzactions['file.reload'].setEnabled(
            bool(self.filename) and ismodified)

    def slotFileClose(self):
        """File close window chosen."""
        self.close()

    def slotFileQuit(self):
        """File quit chosen."""
        qt4.qApp.closeAllWindows()

    def slotUpdatePage(self, number):
        """Update page number when the plot window says so."""

        np = self.document.getNumberPages()
        if np == 0:
            self.pagelabel.setText(_("No pages"))
        else:
            self.pagelabel.setText(_("Page %i/%i") % (number+1, np))

    def slotUpdateAxisValues(self, values):
        """Update the position where the mouse is relative to the axes."""

        if values:
            # construct comma separated text representing axis values
            valitems = [
                '%s=%#.4g' % (name, values[name])
                for name in sorted(values) ]
            self.axisvalueslabel.setText(', '.join(valitems))
        else:
            self.axisvalueslabel.setText(_('No position'))

    def slotPickerEnabled(self, enabled):
        if enabled:
            self.pickerlabel.setText(_('No point selected'))
            self.pickerlabel.show()
        else:
            self.pickerlabel.hide()

    def slotUpdatePickerLabel(self, info):
        """Display the picked point"""
        xv, yv = info.coords
        xn, yn = info.labels
        xt, yt = info.displaytype
        ix = str(info.index)
        if ix:
            ix = '[' + ix + ']'

        # format values for display
        def fmt(val, dtype):
            if dtype == 'date':
                return utils.dateFloatToString(val)
            elif dtype == 'numeric':
                return '%0.5g' % val
            elif dtype == 'text':
                return val
            else:
                raise RuntimeError

        xtext = fmt(xv, xt)
        ytext = fmt(yv, yt)

        t = '%s: %s%s = %s, %s%s = %s' % (
            info.widget.name, xn, ix, xtext, yn, ix, ytext)
        self.pickerlabel.setText(t)
        if setdb['picker_to_console']:
            self.console.appendOutput(t + "\n", 'error')
        if setdb['picker_to_clipboard']:
            clipboard = qt4.QApplication.clipboard()
            if clipboard.mimeData().hasText():
                clipboard.setText(clipboard.text()+"\n"+t)
            else:
                qt4.QApplication.clipboard().setText(t)

    def slotAllowedImportsDoc(self, module, names):
        """Are allowed imports?"""
        from ..dialogs.safetyimport import SafetyImportDialog
        d = SafetyImportDialog(self, module, names)
        d.exec_()<|MERGE_RESOLUTION|>--- conflicted
+++ resolved
@@ -827,29 +827,12 @@
         if self.filename:
             filetext = " '%s'" % os.path.basename(self.filename)
 
-<<<<<<< HEAD
         return qt4.QMessageBox.warning(
             self,
             _("Save file?"),
             _("Document%s was modified. Save first?") % filetext,
             qt4.QMessageBox.Save | qt4.QMessageBox.Discard |
             qt4.QMessageBox.Cancel)
-=======
-        # show message box
-        mb = qt4.QMessageBox(
-            _("Save file?"),
-            _("Document%s was modified. Save first?") % filetext,
-            qt4.QMessageBox.Warning,
-            qt4.QMessageBox.Yes,
-            qt4.QMessageBox.No,
-            qt4.QMessageBox.Cancel,
-            self)
-        mb.setButtonText(qt4.QMessageBox.Yes, _("&Save"))
-        mb.setButtonText(qt4.QMessageBox.No, _("&Discard"))
-        mb.setButtonText(qt4.QMessageBox.Cancel, _("&Cancel"))
-        mb.setDefaultButton(qt4.QMessageBox.Yes)
-        return mb.exec_()
->>>>>>> 59c7f32d
 
     def closeEvent(self, event):
         """Before closing, check whether we need to save first."""
