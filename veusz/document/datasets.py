--- conflicted
+++ resolved
@@ -176,7 +176,6 @@
             savedlinks[self.linked] = True
             self.linked.saveToFile(fileobj, relpath=relpath)
 
-<<<<<<< HEAD
     def saveToFile(self, fileobj, name, mode='text', hdfgroup=None):
         """Save dataset to file."""
         self.saveDataRelationToText(fileobj, name)
@@ -200,8 +199,6 @@
         group is the group to save it in (h5py group)
         """
 
-=======
->>>>>>> 8a7da3b6
     def name(self):
         """Get dataset name."""
         for name, ds in citems(self.document.data):
@@ -408,38 +405,6 @@
         xe, ye = self.getPixelEdges()
         return (xe[0], xe[-1]), (ye[0], ye[-1])
 
-<<<<<<< HEAD
-=======
-    def saveToFile(self, fileobj, name):
-        """Write the 2d dataset to the file given."""
-
-        # return if there is a link
-        if self.linked is not None:
-            return
-
-        fileobj.write("ImportString2D(%s, '''\n" % crepr(name))
-        if self.xcent is not None:
-            fileobj.write("xcent %s\n" %
-                          " ".join(("%e" % v for v in self.xcent)) )
-        elif self.xedge is not None:
-            fileobj.write("xedge %s\n" %
-                          " ".join(("%e" % v for v in self.xedge)) )
-        else:
-            fileobj.write("xrange %e %e\n" % tuple(self.xrange))
-
-        if self.ycent is not None:
-            fileobj.write("ycent %s\n" %
-                          " ".join(("%e" % v for v in self.ycent)) )
-        elif self.yedge is not None:
-            fileobj.write("yedge %s\n" %
-                          " ".join(("%e" % v for v in self.yedge)) )
-        else:
-            fileobj.write("yrange %e %e\n" % tuple(self.yrange))
-
-        fileobj.write(self.datasetAsText(fmt='%e', join=' '))
-        fileobj.write("''')\n")
-
->>>>>>> 8a7da3b6
     def datasetAsText(self, fmt='%g', join='\t'):
         """Return dataset as text.
         fmt is the format specifier to use
