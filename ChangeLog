--- conflicted
+++ resolved
@@ -5,11 +5,8 @@
  * Save custom definitions after importing data, to allow customs
    to depend on datasets.
  * Fix logical errors in transparency in image widget
-<<<<<<< HEAD
  * If cannot find translation or plugin, do not end app after showing error
-=======
  * Fix for Python 3 unable to generally sort (name, instance)
->>>>>>> 3d484239
 
 Changes in 1.26.1:
  * Change homepage in program to new site https://veusz.github.io/
